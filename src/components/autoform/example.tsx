--- conflicted
+++ resolved
@@ -2,12 +2,6 @@
 
 export const Example = () => {
   return (
-<<<<<<< HEAD
-    <div className="space-y-4 max-w-2xl p-8 m-auto">
-      <h2 className="text-lg font-semibold">AutoForm</h2>
-      <AutoForm schema={input} />
-    </div>
-=======
     <>
       <div className="space-y-4 p-4 pb-12 max-w-xl m-auto">
         <AutoForm
@@ -120,6 +114,5 @@
         <AutoForm schema={KitchenSink} />
       </section> */}
     </>
->>>>>>> eca220f9
   );
 };